/*
 * Copyright (c) 2021 Yahweasel
 *
 * Permission to use, copy, modify, and/or distribute this software for any
 * purpose with or without fee is hereby granted, provided that the above
 * copyright notice and this permission notice appear in all copies.
 *
 * THE SOFTWARE IS PROVIDED "AS IS" AND THE AUTHOR DISCLAIMS ALL WARRANTIES
 * WITH REGARD TO THIS SOFTWARE INCLUDING ALL IMPLIED WARRANTIES OF
 * MERCHANTABILITY AND FITNESS. IN NO EVENT SHALL THE AUTHOR BE LIABLE FOR ANY
 * SPECIAL, DIRECT, INDIRECT, OR CONSEQUENTIAL DAMAGES OR ANY DAMAGES
 * WHATSOEVER RESULTING FROM LOSS OF USE, DATA OR PROFITS, WHETHER IN AN ACTION
 * OF CONTRACT, NEGLIGENCE OR OTHER TORTIOUS ACTION, ARISING OUT OF OR IN
 * CONNECTION WITH THE USE OR PERFORMANCE OF THIS SOFTWARE.
 */

// extern
declare let LibAV: any;

import * as audioData from "./audio-data";
import * as avthreads from "./avthreads";
import * as hotkeys from "./hotkeys";
import * as id36 from "./id36";
import * as select from "./select";
<<<<<<< HEAD
=======
import { EZStream } from "./stream";
>>>>>>> 5ecad81e
import * as track from "./track";
import * as ui from "./ui";

import { ReadableStream } from "web-streams-polyfill/ponyfill";

/**
 * Simple name-value pair.
 */
interface NameValuePair {
    name: string;
    value: string;
}

/**
 * FFMpeg filter options.
 */
export interface FFMpegFilterOptions {
    /**
     * Filter name (in FFMpeg).
     */
    name: string;

    /**
     * Set if the filter produces a different amount of output data than input data.
     */
    changesDuration?: boolean;

    /**
     * Arguments.
     */
    args: NameValuePair[];
}

/**
 * An FFMpeg filter's description, for display.
 */
export interface FFMpegFilter {
    /**
     * Human-readable display name.
     */
    name: string;

    /**
     * FFMpeg filter name.
     */
    ffName: string;

    /**
     * Does this filter change duration? Either a simple boolean or a function
     * to determine based on arguments. Default false.
     */
    changesDuration?: boolean | ((args: NameValuePair[]) => boolean);

    /**
     * Parameters.
     */
    params: FFMpegParameter[];
}

/**
 * A single parameter for an ffmpeg filter.
 */
export interface FFMpegParameter {
    /**
     * Human-readable display name.
     */
    name: string;

    /**
     * FFMpeg name.
     */
    ffName: string;

    /**
     * Type, in terms of <input/> types, or "number".
     */
    type: string;

    /**
     * Default value for text.
     */
    defaultText?: string;

    /**
     * Default value for number.
     */
    defaultNumber?: number;

    /**
     * Default value for checkbox.
     */
    defaultChecked?: boolean;

    /**
     * Suffix (e.g. dB) to add to the given value.
     */
    suffix?: string;

    /**
     * Minimum value for numeric ranges.
     */
    min?: number;

    /**
     * Maximum value for numeric ranges.
     */
    max?: string;
}

/**
 * Load filtering options.
 */
export async function load() {
    ui.ui.menu.filters.onclick = filterMenu;
    hotkeys.registerHotkey(ui.ui.menu.filters, null, "f");
}

/**
 * Standard FFMpeg filters.
 */
const standardFilters: FFMpegFilter[] = (function() {
    function num(name: string, ffName: string, defaultNumber: number, opts: any = {}) {
        return Object.assign({name, ffName, type: "number", defaultNumber}, opts);
    }

    return [
    {
        name: "_Volume",
        ffName: "volume",
        params: [
            num("_Volume (dB)", "volume", 0, {suffix: "dB"})
        ]
    },

    {
        name: "_Compressor",
        ffName: "acompressor",
        params: [
            num("_Input gain (dB)", "level_in", 0, {suffix: "dB", min: -36, max: 36}),
            // FIXME: Mode
            num("_Threshold to apply compression (dB)", "threshold", -18, {suffix: "dB", min: -60, max: 0}),
            num("_Ratio to compress signal", "ratio", 2, {min: 1, max: 20}),
            num("_Attack time (ms)", "attack", 20, {min: 0.01, max: 2000}),
            num("Re_lease time (ms)", "release", 250, {min: 0.01, max: 9000}),
            num("_Output gain (dB)", "makeup", 0, {suffix: "dB", min: 0, max: 36}),
            num("Curve of compressor _knee", "knee", 2.82843, {min: 1, max: 8})
            // FIXME: Link
            // FIXME: Detection
        ]
    },

    {
        name: "Dynamic audio _normalizer (leveler)",
        ffName: "dynaudnorm",
        params: [
            num("Frame _length (ms)", "framelen", 500, {min: 10, max: 8000}),
            // FIXME: Must be odd:
            num("_Gaussian filter window size", "gausssize", 31, {min: 3, max: 301}),
            num("Target _peak value (dB)", "peak", -0.5, {suffix: "dB", min: -36, max: 0}),
            num("Maximum _gain (dB)", "maxgain", 20, {suffix: "dB", min: 0, max: 40}),
            // FIXME: This being linear is stupid:
            num("Target _RMS (linear)", "targetrms", 0, {min: 0, max: 1}),
            // FIXME: Coupling
            // FIXME: Correct DC
            num("Traditional _compression factor", "compress", 0, {min: 0, max: 30}),
            num("_Threshold (linear)", "threshold", 0, {min: 0, max: 1})
        ]
    }
    ];
})();

/**
 * Apply an FFMpeg filter with the given options.
 * @param filter  The filter and options.
 * @param sel  The selection to filter.
 * @param d  (Optional) The dialog in which to show the status, if applicable.
 *           This dialog will *not* be closed.
 */
export async function ffmpegFilter(
    filter: FFMpegFilterOptions, sel: select.Selection, d: ui.Dialog
) {
    if (sel.els.size === 0) {
        // Well that was easy
        return;
    }

    // Get the audio tracks
    const tracks = <audioData.AudioTrack[]> Array.from(sel.els)
        .map(x => x.track)
        .filter(x => x.type() === track.TrackType.Audio);

    if (d)
        d.box.innerHTML = "Filtering...";

    // Make the filter string
    let fs = filter.name;
    if (filter.args.length)
        fs += "=";
    fs += filter.args.map(x => x.name + "=" + x.value).join(":");

    // Make the stream options
    const streamOpts = {
        start: sel.range ? sel.start : void 0,
        end: sel.range ? sel.end : void 0
    };

    // Make the status
    const status = tracks.map(x => ({
        name: x.name,
        filtered: 0,
        duration: x.sampleCount()
    }));

    // Function to show the current status
    function showStatus() {
        if (d) {
            let statusStr = status.map(x =>
                x.name + ": " + Math.round(x.filtered / x.duration * 100) + "%")
            .join("<br/>");
            d.box.innerHTML = "Filtering...<br/>" + statusStr;
        }
    }

    // The filtering function for each track
    async function filterThread(track: audioData.AudioTrack, idx: number) {
        // Make a libav instance
        const libav = await LibAV.LibAV();

        // Make the filter thread
        const channelLayout = (track.channels === 1) ? 4 : ((1<<track.channels)-1);
        const frame = await libav.av_frame_alloc();
        const [filter_graph, buffersrc_ctx, buffersink_ctx] =
            await libav.ff_init_filter_graph(fs, {
                sample_rate: track.sampleRate,
                sample_fmt: track.format,
                channel_layout: channelLayout
            }, {
                sample_rate: track.sampleRate,
                sample_fmt: track.format,
                channel_layout: channelLayout
            });

        // Input stream
        const inStream = track.stream(Object.assign({keepOpen: !filter.changesDuration}, streamOpts)).getReader();

        // Filter stream
        const filterStream = new ReadableStream({
            async pull(controller) {
                while (true) {
                    // Get some data
                    const inp = await inStream.read();
                    if (inp.value)
                        inp.value.node = null;

                    // Filter it
                    const outp = await libav.ff_filter_multi(
                        buffersrc_ctx, buffersink_ctx, frame,
                        inp.done ? [] : [inp.value], inp.done);

                    // Update the status
                    if (inp.done)
                        status[idx].filtered = status[idx].duration;
                    else
                        status[idx].filtered += inp.value.data.length;
                    showStatus();

                    // Write it out
                    if (outp.length) {
                        for (const part of outp) {
                            controller.enqueue(part.data);
                        }
                    }

                    // Maybe end it
                    if (inp.done)
                        controller.close();

                    if (outp.length || inp.done)
                        break;
                }
            }
        });

        if (filter.changesDuration) {
            // We have to write it to a new track, then copy it over
            const newTrack = new audioData.AudioTrack(
                await id36.genFresh(track.project.store, "audio-track-"),
                track.project, {
                    format: track.format,
                    sampleRate: track.sampleRate,
                    channels: track.channels
                }
            );

            await newTrack.append(new EZStream(filterStream));

            await track.replace(sel.range ? sel.start : 0, sel.range ? sel.end : Infinity, newTrack);

        } else {
            // Just overwrite it
            await track.overwrite(filterStream, Object.assign({closeTwice: true}, streamOpts));

        }

        // And get rid of the libav instance
        libav.terminate();
    }

    // Number of threads to run at once
    const threads = navigator.hardwareConcurrency ? navigator.hardwareConcurrency : 2;

    // Current state
    const running: Promise<unknown>[] = [];
    const toRun = tracks.map((x, idx) => <[audioData.AudioTrack, number]> [x, idx]);

    // Run
    while (toRun.length) {
        // Get the right number of threads running
        while (running.length < threads && toRun.length) {
            const [sel, idx] = toRun.shift();
            running.push(filterThread(sel, idx));
        }

        // Wait for one to finish to make room for more
        const fin = await Promise.race(running.map((x, idx) => x.then(() => idx)));
        running.splice(fin, 1);
    }

    // Wait for them all to finish
    await Promise.all(running);
}

/**
 * Show the main filter menu.
 */
async function filterMenu() {
    await ui.dialog(async function(d, show) {
        let first: HTMLElement = null;

        // Make a button for each filter in the standard list
        for (const filter of standardFilters) {
            const b = hotkeys.btn(d, filter.name, {className: "row"});
            if (!first)
                first = b;
            b.onclick = () => uiFilter(d, filter);
        }

        show(first);
    }, {
        closeable: true
    });
}

/**
 * Show the user interface for a particular filter.
 * @param d  The dialog to reuse for the filter display.
 * @param filter  The filter itself.
 */
async function uiFilter(d: ui.Dialog, filter: FFMpegFilter) {
    await ui.dialog(async function(d, show) {
        let first: HTMLElement = null;
        const pels: Record<string, HTMLInputElement> = Object.create(null);

        // Show each of the filter parameters
        for (const param of filter.params) {
            const id = "ez-filter-param-" + filter.ffName + "-" + param.ffName;
            const div = ui.mk("div", d.box, {className: "row"});
            const lbl = hotkeys.mk(d, param.name + ":&nbsp;",
                lbl => ui.lbl(div, id, lbl, {className: "ez"}));
            const inp = pels[param.ffName] = ui.mk("input", div, {
                id,
                type: param.type === "number" ? "text" : param.type
            });

            if (!first)
                first = inp;

            // Set any type-specific properties
            if (param.type === "number") {
                // Default
                if (typeof param.defaultNumber === "number")
                    inp.value = param.defaultNumber + "";

                // Range
                if (typeof param.min === "number" ||
                    typeof param.max === "number") {
                    inp.addEventListener("change", () => {
                        const val = +inp.value;
                        if (typeof param.min === "number" && val < param.min)
                            inp.value = param.min + "";
                        else if (typeof param.max === "number" && val > param.max)
                            inp.value = param.max + "";
                    });
                }

            } else if (param.type === "text") {
                // Default
                if (param.defaultText)
                    inp.value = param.defaultText;

            } else if (param.type === "checkbox") {
                // Default
                inp.checked = !!param.defaultChecked;

            }

            if (param.type === "number" || param.type === "text") {
                // Support enter to submit
                inp.addEventListener("keydown", ev => {
                    if (ev.key === "Enter") {
                        ev.preventDefault();
                        doIt();
                    }
                });
            }

        }

        // And an actual "filter" button
        const btn = hotkeys.btn(d, "_Filter", {className: "row"});
        btn.onclick = doIt;

        // Perform the actual filter
        function doIt() {
            uiFilterGo(d, filter, pels);
        }

        show(first);
    }, {
        closeable: true,
        reuse: d
    });
}

/**
 * Perform an actual filter (from the UI).
 * @param d  The dialog to reuse for the filter display.
 * @param filter  The filter itself.
 * @param pels  Elements corresponding to the parameters.
 */
async function uiFilterGo(
    d: ui.Dialog, filter: FFMpegFilter, pels: Record<string, HTMLInputElement>
) {
    await ui.loading(async function(d) {
        // Convert the parameter elements into arguments
        const args: NameValuePair[] = [];
        for (const param of filter.params) {
            let val: string = "";

            // Get out the value
            switch (param.type) {
                case "number": {
                    // Check the range
                    let v = +pels[param.ffName].value;
                    if (typeof param.min === "number" && v < param.min)
                        v = param.min;
                    else if (typeof param.max === "number" && v > param.max)
                        v = param.max;
                    val = v + "";
                    break;
                }

                case "checkbox":
                    val = pels[param.ffName].checked ? "1" : "0";
                    break;

                default:
                    val = pels[param.ffName].value;
            }

            // Add any suffix
            if (param.suffix)
                val += param.suffix;

            // Add it to the list
            args.push({name: param.ffName, value: val});
        }

        // Join that into options
        // FIXME: changesDuration()
        const opts: FFMpegFilterOptions = {
            name: filter.ffName,
            args,
            changesDuration: !!filter.changesDuration
        };

        // Get the selection
        const sel = select.getSelection();
        if (sel.els.size === 0) {
            // Nothing to do!
            return;
        }

        // Prepare for undo
        Array.from(sel.els)[0].track.project.store.undoPoint();

        // And perform the filter
        await ffmpegFilter(opts, sel, d);

    }, {
        reuse: d
    });
}<|MERGE_RESOLUTION|>--- conflicted
+++ resolved
@@ -22,10 +22,7 @@
 import * as hotkeys from "./hotkeys";
 import * as id36 from "./id36";
 import * as select from "./select";
-<<<<<<< HEAD
-=======
 import { EZStream } from "./stream";
->>>>>>> 5ecad81e
 import * as track from "./track";
 import * as ui from "./ui";
 
